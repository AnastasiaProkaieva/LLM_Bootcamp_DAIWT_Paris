--- conflicted
+++ resolved
@@ -215,12 +215,8 @@
 
 # Due to our bad chunking, some of the questions are pretty bad
 # We can do a basic filter
-<<<<<<< HEAD
-filtered_result = pd_generation_result[pd_generation_result.str.len() >= 50]
-=======
 filtered_result = pd_generation_result[pd_generation_result['question'].str.len() >= 50]
 #filtered_result = filtered_result.drop([1])
->>>>>>> 4672bf84
 filtered_result
 
 # COMMAND ----------
